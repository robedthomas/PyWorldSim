<<<<<<< HEAD
from PyWorldSim.src.worldsim import GameManager
from PyWorldSim.src.gui import Application
"""
=======
from pyworldsim.worldsim import GameManager
>>>>>>> f0056b95
m = GameManager(width=3, height=2)
for i in range(30):
    m.exec_turn()
m.save("worldsimtest.txt")
"""<|MERGE_RESOLUTION|>--- conflicted
+++ resolved
@@ -1,10 +1,6 @@
-<<<<<<< HEAD
-from PyWorldSim.src.worldsim import GameManager
-from PyWorldSim.src.gui import Application
+from pyworldsim.worldsim import GameManager
+from pyworldsim.gui import Application
 """
-=======
-from pyworldsim.worldsim import GameManager
->>>>>>> f0056b95
 m = GameManager(width=3, height=2)
 for i in range(30):
     m.exec_turn()
